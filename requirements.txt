# plotData dependencies
numpy
matplotlib
pygmt
xarray
pandas
cartopy
jupyter-ai
scipy
scikit-learn
simplekml
geopandas
<<<<<<< HEAD
mintpy
=======
mintpy
minsar
>>>>>>> 5e53ce96
<|MERGE_RESOLUTION|>--- conflicted
+++ resolved
@@ -10,9 +10,5 @@
 scikit-learn
 simplekml
 geopandas
-<<<<<<< HEAD
 mintpy
-=======
-mintpy
-minsar
->>>>>>> 5e53ce96
+minsar