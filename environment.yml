name: geo_env
channels:
  - conda-forge
dependencies:
<<<<<<< HEAD
  - python=3.11
=======
  - python=3.10
>>>>>>> 4ad88388
  - gdal=3.11.3
  - geopandas=1.1.1
  - numpy
  - pandas
  - pygmt
  - gmt   
  - pip
  - pip:
      - -r requirements.txt
      - MinsarPlotData
      - mintpy
      - pytest<|MERGE_RESOLUTION|>--- conflicted
+++ resolved
@@ -2,11 +2,7 @@
 channels:
   - conda-forge
 dependencies:
-<<<<<<< HEAD
-  - python=3.11
-=======
   - python=3.10
->>>>>>> 4ad88388
   - gdal=3.11.3
   - geopandas=1.1.1
   - numpy
